--- conflicted
+++ resolved
@@ -13,39 +13,9 @@
   const { data: session } = useSession() as { data: Session | null };
   const [processingStars, setProcessingStars] = useState(false);
   const [jobStatus, setJobStatus] = useState<UserJob | null>(null);
-<<<<<<< HEAD
   const [isRefreshing, setIsRefreshing] = useState(false);
   const rateLimit = useRateLimit();
   const { checkUserExists } = useUserExists();
-=======
-  const [rateLimitError, setRateLimitError] = useState<RateLimitError | null>(null);
-
-  // Checks if the authenticated user exists in the backend
-  const checkUserExists = useCallback(async (): Promise<boolean> => {
-    if (!session?.accessToken) return false;
-
-    try {
-      const response = await fetch(`${BACKEND_API_URL}/user/exists`, {
-        method: 'GET',
-        headers: {
-          'Content-Type': 'application/json',
-          'Accept': 'application/json',
-          'Authorization': `Bearer ${session.accessToken}`
-        },
-      });
-
-      if (!response.ok) {
-        throw new Error('Failed to check if user exists');
-      }
-
-      const data = await response.json();
-      return Boolean(data.user_exists);
-    } catch (error) {
-      console.error('Error checking if user exists:', error);
-      return false;
-    }
-  }, [session]);
->>>>>>> 83e1045f
 
   // Polls the /jobs/status endpoint for the current user's job
   const pollJobStatus = useCallback(async () => {
@@ -88,17 +58,13 @@
   }, [session]);
 
   // Triggers the backend to start processing stars
-  const processUserStars = useCallback(async (apiKey?: string) => {
+  const processUserStars = useCallback(async (apiKey?: string, forceRefresh = false) => {
     if (!session?.accessToken) return;
 
     try {
       setProcessingStars(true);
-<<<<<<< HEAD
       setIsRefreshing(forceRefresh);
       rateLimit.clearRateLimit();
-=======
-      setRateLimitError(null);
->>>>>>> 83e1045f
 
       const { rateLimitInfo } = await apiClient.processUserStars(session.accessToken, apiKey);
 
@@ -145,13 +111,8 @@
   };
 
   const refreshStars = async (apiKey?: string) => {
-<<<<<<< HEAD
     // Always attempt to refresh but avoid starting a duplicate job
     const userExists = await checkUserExists(session?.accessToken || '');
-=======
-    // Check for existing jobs and either resume or start new
-    const userExists = await checkUserExists();
->>>>>>> 83e1045f
 
     let jobInfo = { job: null as UserJob | null, is_running: false };
     if (userExists) {
@@ -169,18 +130,14 @@
     }
 
     // Start a new job if none is running
-    await processUserStars(apiKey);
+    await processUserStars(apiKey, true);
   };
 
   return {
     processingStars,
     jobStatus,
-<<<<<<< HEAD
     isRefreshing,
     rateLimitError: rateLimit.rateLimitError,
-=======
-    rateLimitError,
->>>>>>> 83e1045f
     refreshStars,
     startProcessing
   };
